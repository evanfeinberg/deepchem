--- conflicted
+++ resolved
@@ -177,14 +177,6 @@
 
 def bond_features(bond):
   bt = bond.GetBondType()
-<<<<<<< HEAD
-  return np.array([bt == Chem.rdchem.BondType.SINGLE,
-                   bt == Chem.rdchem.BondType.DOUBLE,
-                   bt == Chem.rdchem.BondType.TRIPLE,
-                   bt == Chem.rdchem.BondType.AROMATIC,
-                   bond.GetIsConjugated(),
-                   bond.IsInRing()])
-=======
   return np.array([
       bt == Chem.rdchem.BondType.SINGLE, bt == Chem.rdchem.BondType.DOUBLE,
       bt == Chem.rdchem.BondType.TRIPLE, bt == Chem.rdchem.BondType.AROMATIC,
@@ -234,7 +226,6 @@
     radial = radial + 1
   return distance
 
->>>>>>> 882feccf
 
 class ConvMolFeaturizer(Featurizer):
 
@@ -265,9 +256,6 @@
       canon_adj_list[edge[0]].append(edge[1])
       canon_adj_list[edge[1]].append(edge[0])
 
-<<<<<<< HEAD
-    return ConvMol(nodes, canon_adj_list)
-=======
     return ConvMol(nodes, canon_adj_list)
 
 
@@ -304,5 +292,4 @@
     # Calculate pair features
     pairs = pair_features(mol, edge_list, canon_adj_list, bt_len=6)
 
-    return WeaveMol(nodes, pairs)
->>>>>>> 882feccf
+    return WeaveMol(nodes, pairs)